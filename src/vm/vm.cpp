--- conflicted
+++ resolved
@@ -354,13 +354,8 @@
 }
 
 static void
-<<<<<<< HEAD
 push_closure(ptr<procedure> proc, call_stack& stack) {
-  std::size_t closure_size = get_closure_size(proc);
-=======
-push_closure(ptr<procedure> proc, ptr<call_stack> stack) {
   std::size_t closure_size = proc->size();
->>>>>>> e4295ddf
   std::size_t begin = actual_args_size(proc->prototype()) + 1;
 
   for (std::size_t i = 0; i < closure_size; ++i)
@@ -622,13 +617,8 @@
 static void
 scheme_call(execution_state& state) {
   operand base = read_operand(state);
-<<<<<<< HEAD
   auto callee = assume<procedure>(state.stack.local(base));
-  push_scheme_call_frame(callee, state, base, Tail, false);
-=======
-  auto callee = assume<procedure>(state.stack->local(base));
   push_scheme_call_frame<Tail, false>(callee, state, base);
->>>>>>> e4295ddf
 }
 
 template <bool Tail>
